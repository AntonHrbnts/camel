--- conflicted
+++ resolved
@@ -33,38 +33,6 @@
                 <constant>COMMIT</constant>
             </setHeader>
             <to uri="solr://localhost:{{SolrServer.Port}}/solr"/>
-<<<<<<< HEAD
-        </route>
-
-        <route id="XMLRoute-Streaming">
-            <from uri="direct:xml-start-streaming" />
-            <split>
-                <xpath>/bookstore/book</xpath>
-                <convertBodyTo type="java.lang.String"/>
-                <setHeader headerName="SolrOperation">
-                    <constant>INSERT_STREAMING</constant>
-                </setHeader>
-                <setHeader headerName="SolrField.id">
-                    <xpath resultType="java.lang.String">//title/text()</xpath>
-                </setHeader>
-                <setHeader headerName="SolrField.title">
-                    <xpath resultType="java.lang.String">//title/text()</xpath>
-                </setHeader>
-                <setHeader headerName="SolrField.cat">
-                    <groovy>
-                        def book = new XmlParser().parseText(request.body)
-                        book.cat.collect{ it.text() } as String[]
-                    </groovy>
-                </setHeader>
-                <to uri="solr://localhost:{{SolrServer.Port}}/solr"/>
-            </split>
-            <delay><constant>500</constant></delay>
-            <setHeader headerName="SolrOperation">
-                <constant>COMMIT</constant>
-            </setHeader>
-            <to uri="solr://localhost:{{SolrServer.Port}}/solr"/>
-=======
->>>>>>> d8afb789
         </route>
 
         <route id="PDFRoute">
@@ -81,23 +49,6 @@
             </setHeader>
             <to uri="solr://localhost:{{SolrServer.Port}}/solr"/>
         </route>
-
-        <route id="PDFRoute-Streaming">
-            <from uri="direct:pdf-start-streaming" />
-            <setHeader headerName="SolrOperation">
-                <constant>INSERT_STREAMING</constant>
-            </setHeader>
-            <setHeader headerName="SolrParam.literal.id">
-                <simple>${body.name}</simple>
-            </setHeader>
-            <to uri="solr://localhost:{{SolrServer.Port}}/solr?requestHandler=/update/extract" />
-            <delay><constant>500</constant></delay>
-            <setHeader headerName="SolrOperation">
-                <constant>COMMIT</constant>
-            </setHeader>
-            <to uri="solr://localhost:{{SolrServer.Port}}/solr"/>
-        </route>
-
     </camelContext>
 
 </beans>